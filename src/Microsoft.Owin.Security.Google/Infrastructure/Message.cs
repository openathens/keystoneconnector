--- conflicted
+++ resolved
@@ -147,8 +147,6 @@
             }
         }
 
-<<<<<<< HEAD
-=======
         public bool TryGetValue(string key, out string value)
         {
             Property property;
@@ -161,7 +159,6 @@
             return false;
         }
 
->>>>>>> ba794c13
         public string ToFormUrlEncoded()
         {
             bool first = true;
