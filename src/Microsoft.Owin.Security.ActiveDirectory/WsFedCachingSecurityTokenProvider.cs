﻿// Copyright (c) Microsoft Open Technologies, Inc. All rights reserved. See License.txt in the project root for license information.

using System;
using System.Collections.Generic;
using System.Diagnostics.CodeAnalysis;
using System.IdentityModel.Tokens;
using System.Net.Http;
using System.Threading;
using Microsoft.Owin.Security.Jwt;

namespace Microsoft.Owin.Security.ActiveDirectory
{
    /// <summary>
    /// A security token provider which retrieves the issuer and signing tokens from a WSFed metadata endpoint.
    /// </summary>
    [SuppressMessage("Microsoft.Design", "CA1001:TypesThatOwnDisposableFieldsShouldBeDisposable", Justification = "This type is only controlled through the interface, which is not disposable.")]
    internal class WsFedCachingSecurityTokenProvider : IIssuerSecurityTokenProvider
    {
        private readonly TimeSpan _refreshInterval = new TimeSpan(1, 0, 0, 0);

        private readonly ReaderWriterLockSlim _synclock = new ReaderWriterLockSlim();

        private readonly string _metadataEndpoint;

        private readonly TimeSpan _backchannelTimeout;
        private readonly HttpMessageHandler _backchannelHttpHandler;

        private DateTimeOffset _syncAfter = new DateTimeOffset(new DateTime(2001, 1, 1));

        private string _issuer;

        private IEnumerable<SecurityToken> _tokens;

        public WsFedCachingSecurityTokenProvider(string metadataEndpoint, ICertificateValidator backchannelCertificateValidator,
            TimeSpan backchannelTimeout, HttpMessageHandler backchannelHttpHandler)
        {
            _metadataEndpoint = metadataEndpoint;
            _backchannelTimeout = backchannelTimeout;
            _backchannelHttpHandler = backchannelHttpHandler ?? new WebRequestHandler();

            if (backchannelCertificateValidator != null)
            {
                // Set the cert validate callback
                var webRequestHandler = _backchannelHttpHandler as WebRequestHandler;
                if (webRequestHandler == null)
                {
                    throw new InvalidOperationException(Properties.Resources.Exception_ValidatorHandlerMismatch);
                }
                webRequestHandler.ServerCertificateValidationCallback = backchannelCertificateValidator.Validate;
            }

<<<<<<< HEAD
=======
            RetrieveMetadata();
        }

>>>>>>> 5e4248ec
        /// <summary>
        /// Gets the issuer the credentials are for.
        /// </summary>
        /// <value>
        /// The issuer the credentials are for.
        /// </value>
        public string Issuer
        {
            get
            {
                RetrieveMetadata();
                _synclock.EnterReadLock();
                try
                {
                    return _issuer;
                }
                finally
                {
                    _synclock.ExitReadLock();
                }
            }
        }

        /// <summary>
        /// Gets all known security tokens.
        /// </summary>
        /// <value>
        /// All known security tokens.
        /// </value>
        public IEnumerable<SecurityToken> SecurityTokens
        {
            get
            {
                RetrieveMetadata();
                _synclock.EnterReadLock();
                try
                {
                    return _tokens;
                }
                finally
                {
                    _synclock.ExitReadLock();
                }
            }
        }

        private void RetrieveMetadata()
        {
            if (_syncAfter >= DateTimeOffset.UtcNow)
            {
                return;
            }

            _synclock.EnterWriteLock();
            try
            {
                IssuerSigningKeys metaData = WsFedMetadataRetriever.GetSigningKeys(_metadataEndpoint,
                    _backchannelTimeout, _backchannelHttpHandler);
                _issuer = metaData.Issuer;
                _tokens = metaData.Tokens;
                _syncAfter = DateTimeOffset.UtcNow + _refreshInterval;
            }
            finally
            {
                _synclock.ExitWriteLock();
            }
        }
    }
}<|MERGE_RESOLUTION|>--- conflicted
+++ resolved
@@ -49,12 +49,9 @@
                 webRequestHandler.ServerCertificateValidationCallback = backchannelCertificateValidator.Validate;
             }
 
-<<<<<<< HEAD
-=======
             RetrieveMetadata();
         }
 
->>>>>>> 5e4248ec
         /// <summary>
         /// Gets the issuer the credentials are for.
         /// </summary>
