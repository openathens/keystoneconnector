﻿// <copyright file="OAuthBearerAuthenticationMiddleware.cs" company="Microsoft Open Technologies, Inc.">
// Copyright 2011-2013 Microsoft Open Technologies, Inc. All rights reserved.
// 
// Licensed under the Apache License, Version 2.0 (the "License");
// you may not use this file except in compliance with the License.
// You may obtain a copy of the License at
// 
//     http://www.apache.org/licenses/LICENSE-2.0
// 
// Unless required by applicable law or agreed to in writing, software
// distributed under the License is distributed on an "AS IS" BASIS,
// WITHOUT WARRANTIES OR CONDITIONS OF ANY KIND, either express or implied.
// See the License for the specific language governing permissions and
// limitations under the License.
// </copyright>

using Microsoft.Owin.Logging;
using Microsoft.Owin.Security.DataHandler;
using Microsoft.Owin.Security.DataProtection;
using Microsoft.Owin.Security.Infrastructure;
using Owin;

namespace Microsoft.Owin.Security.OAuth
{
    public class OAuthBearerAuthenticationMiddleware : AuthenticationMiddleware<OAuthBearerAuthenticationOptions>
    {
        private readonly ILogger _logger;

        private readonly string _challenge;

        public OAuthBearerAuthenticationMiddleware(
            OwinMiddleware next,
            IAppBuilder app,
            OAuthBearerAuthenticationOptions options) : base(next, options)
        {
            _logger = app.CreateLogger<OAuthBearerAuthenticationMiddleware>();

            if (string.IsNullOrWhiteSpace(options.Realm))
            {
                _challenge = "Bearer";
            }
            else
            {
                _challenge = "Bearer realm=\"" + options.Realm + "\"";
            }

            if (options.AccessTokenHandler == null)
            {
<<<<<<< HEAD
                var dataProtecter = app.CreateDataProtector(
                    typeof(OAuthAuthorizationServerMiddleware).Namespace,
=======
                var dataProtecter = app.CreateDataProtecter(
                    typeof(OAuthBearerAuthenticationMiddleware).Namespace,
>>>>>>> 8e07f756
                    "Access Token");
                options.AccessTokenHandler = new TicketDataHandler(dataProtecter);
            }
        }

        protected override AuthenticationHandler<OAuthBearerAuthenticationOptions> CreateHandler()
        {
            return new OAuthBearerAuthenticationHandler(_logger, _challenge);
        }
    }
}<|MERGE_RESOLUTION|>--- conflicted
+++ resolved
@@ -46,13 +46,8 @@
 
             if (options.AccessTokenHandler == null)
             {
-<<<<<<< HEAD
                 var dataProtecter = app.CreateDataProtector(
-                    typeof(OAuthAuthorizationServerMiddleware).Namespace,
-=======
-                var dataProtecter = app.CreateDataProtecter(
                     typeof(OAuthBearerAuthenticationMiddleware).Namespace,
->>>>>>> 8e07f756
                     "Access Token");
                 options.AccessTokenHandler = new TicketDataHandler(dataProtecter);
             }
