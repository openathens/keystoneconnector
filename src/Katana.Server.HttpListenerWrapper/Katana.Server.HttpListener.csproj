--- conflicted
+++ resolved
@@ -1,140 +1,74 @@
-<<<<<<< HEAD
-﻿<?xml version="1.0" encoding="utf-8"?>
-<Project ToolsVersion="4.0" DefaultTargets="Build" xmlns="http://schemas.microsoft.com/developer/msbuild/2003">
-  <Import Project="$(MSBuildExtensionsPath)\$(MSBuildToolsVersion)\Microsoft.Common.props" Condition="Exists('$(MSBuildExtensionsPath)\$(MSBuildToolsVersion)\Microsoft.Common.props')" />
-  <PropertyGroup>
-    <Configuration Condition=" '$(Configuration)' == '' ">Debug</Configuration>
-    <Platform Condition=" '$(Platform)' == '' ">AnyCPU</Platform>
-    <ProjectGuid>{452C45C7-57A5-4161-BF7D-C1CD5AD4BB84}</ProjectGuid>
-    <OutputType>Library</OutputType>
-    <AppDesignerFolder>Properties</AppDesignerFolder>
-    <RootNamespace>Katana.Server.HttpListenerWrapper</RootNamespace>
-    <AssemblyName>Katana.Server.HttpListener</AssemblyName>
-    <TargetFrameworkVersion>v4.5</TargetFrameworkVersion>
-    <FileAlignment>512</FileAlignment>
-    <SolutionDir Condition="$(SolutionDir) == '' Or $(SolutionDir) == '*Undefined*'">..\..\</SolutionDir>
-    <RestorePackages>true</RestorePackages>
-  </PropertyGroup>
-  <PropertyGroup Condition=" '$(Configuration)|$(Platform)' == 'Debug|AnyCPU' ">
-    <DebugSymbols>true</DebugSymbols>
-    <DebugType>full</DebugType>
-    <Optimize>false</Optimize>
-    <OutputPath>bin\Debug\</OutputPath>
-    <DefineConstants>DEBUG;TRACE</DefineConstants>
-    <ErrorReport>prompt</ErrorReport>
-    <WarningLevel>4</WarningLevel>
-    <RunCodeAnalysis>true</RunCodeAnalysis>
-  </PropertyGroup>
-  <PropertyGroup Condition=" '$(Configuration)|$(Platform)' == 'Release|AnyCPU' ">
-    <DebugType>pdbonly</DebugType>
-    <Optimize>true</Optimize>
-    <OutputPath>bin\Release\</OutputPath>
-    <DefineConstants>TRACE</DefineConstants>
-    <ErrorReport>prompt</ErrorReport>
-    <WarningLevel>4</WarningLevel>
-  </PropertyGroup>
-  <ItemGroup>
-    <Reference Include="Owin">
-      <HintPath>..\..\packages\Owin.0.12\lib\net40\Owin.dll</HintPath>
-    </Reference>
-    <Reference Include="System" />
-    <Reference Include="System.Core" />
-    <Reference Include="System.Xml.Linq" />
-    <Reference Include="System.Data.DataSetExtensions" />
-    <Reference Include="Microsoft.CSharp" />
-    <Reference Include="System.Data" />
-    <Reference Include="System.Xml" />
-  </ItemGroup>
-  <ItemGroup>
-    <Compile Include="Constants.cs" />
-    <Compile Include="ExceptionFilterStream.cs" />
-    <Compile Include="HttpListenerStreamWrapper.cs" />
-    <Compile Include="OwinWebSocketWrapper.cs" />
-    <Compile Include="RequestLifetimeMonitor.cs" />
-    <Compile Include="NameValueToDictionaryWrapper.cs" />
-    <Compile Include="OwinHttpListener.cs" />
-    <Compile Include="OwinHttpListenerRequest.cs" />
-    <Compile Include="OwinHttpListenerResponse.cs" />
-    <Compile Include="ServerFactory.cs" />
-    <Compile Include="Properties\AssemblyInfo.cs" />
-  </ItemGroup>
-  <ItemGroup>
-    <None Include="packages.config" />
-  </ItemGroup>
-  <Import Project="$(MSBuildToolsPath)\Microsoft.CSharp.targets" />
-  <Import Project="$(SolutionDir)\.nuget\nuget.targets" />
-=======
-﻿<?xml version="1.0" encoding="utf-8"?>
-<Project ToolsVersion="4.0" DefaultTargets="Build" xmlns="http://schemas.microsoft.com/developer/msbuild/2003">
-  <Import Project="$(MSBuildExtensionsPath)\$(MSBuildToolsVersion)\Microsoft.Common.props" Condition="Exists('$(MSBuildExtensionsPath)\$(MSBuildToolsVersion)\Microsoft.Common.props')" />
-  <PropertyGroup>
-    <Configuration Condition=" '$(Configuration)' == '' ">Debug</Configuration>
-    <Platform Condition=" '$(Platform)' == '' ">AnyCPU</Platform>
-    <ProjectGuid>{452C45C7-57A5-4161-BF7D-C1CD5AD4BB84}</ProjectGuid>
-    <OutputType>Library</OutputType>
-    <AppDesignerFolder>Properties</AppDesignerFolder>
-    <RootNamespace>Katana.Server.HttpListenerWrapper</RootNamespace>
-    <AssemblyName>Katana.Server.HttpListener</AssemblyName>
-    <TargetFrameworkVersion>v4.5</TargetFrameworkVersion>
-    <FileAlignment>512</FileAlignment>
-    <SolutionDir Condition="$(SolutionDir) == '' Or $(SolutionDir) == '*Undefined*'">..\..\</SolutionDir>
-    <RestorePackages>true</RestorePackages>
-  </PropertyGroup>
-  <PropertyGroup Condition=" '$(Configuration)|$(Platform)' == 'Debug|AnyCPU' ">
-    <DebugSymbols>true</DebugSymbols>
-    <DebugType>full</DebugType>
-    <Optimize>false</Optimize>
-    <OutputPath>bin\Debug\</OutputPath>
-    <DefineConstants>DEBUG;TRACE</DefineConstants>
-    <ErrorReport>prompt</ErrorReport>
-    <WarningLevel>4</WarningLevel>
-    <RunCodeAnalysis>true</RunCodeAnalysis>
-  </PropertyGroup>
-  <PropertyGroup Condition=" '$(Configuration)|$(Platform)' == 'Release|AnyCPU' ">
-    <DebugType>pdbonly</DebugType>
-    <Optimize>true</Optimize>
-    <OutputPath>bin\Release\</OutputPath>
-    <DefineConstants>TRACE</DefineConstants>
-    <ErrorReport>prompt</ErrorReport>
-    <WarningLevel>4</WarningLevel>
-  </PropertyGroup>
-  <ItemGroup>
-    <Reference Include="Owin">
-      <HintPath>..\..\packages\Owin.0.12\lib\net40\Owin.dll</HintPath>
-    </Reference>
-    <Reference Include="System" />
-    <Reference Include="System.Core" />
-    <Reference Include="System.Xml.Linq" />
-    <Reference Include="System.Data.DataSetExtensions" />
-    <Reference Include="Microsoft.CSharp" />
-    <Reference Include="System.Data" />
-    <Reference Include="System.Xml" />
-  </ItemGroup>
-  <ItemGroup>
-    <Compile Include="Constants.cs" />
-    <Compile Include="DictionaryExtensions.cs" />
-    <Compile Include="Disposable.cs" />
-    <Compile Include="ExceptionFilterStream.cs" />
-    <Compile Include="HttpListenerStreamWrapper.cs" />
-    <Compile Include="RequestLifetimeMonitor.cs" />
-    <Compile Include="NameValueToDictionaryWrapper.cs" />
-    <Compile Include="OwinHttpListener.cs" />
-    <Compile Include="OwinHttpListenerRequest.cs" />
-    <Compile Include="OwinHttpListenerResponse.cs" />
-    <Compile Include="ServerFactory.cs" />
-    <Compile Include="Properties\AssemblyInfo.cs" />
-  </ItemGroup>
-  <ItemGroup>
-    <None Include="packages.config" />
-  </ItemGroup>
-  <Import Project="$(MSBuildToolsPath)\Microsoft.CSharp.targets" />
-  <Import Project="$(SolutionDir)\.nuget\nuget.targets" />
->>>>>>> 3a803266
-  <!-- To modify your build process, add your task inside one of the targets below and uncomment it. 
-       Other similar extension points exist, see Microsoft.Common.targets.
-  <Target Name="BeforeBuild">
-  </Target>
-  <Target Name="AfterBuild">
-  </Target>
-  -->
+﻿<?xml version="1.0" encoding="utf-8"?>
+<Project ToolsVersion="4.0" DefaultTargets="Build" xmlns="http://schemas.microsoft.com/developer/msbuild/2003">
+  <Import Project="$(MSBuildExtensionsPath)\$(MSBuildToolsVersion)\Microsoft.Common.props" Condition="Exists('$(MSBuildExtensionsPath)\$(MSBuildToolsVersion)\Microsoft.Common.props')" />
+  <PropertyGroup>
+    <Configuration Condition=" '$(Configuration)' == '' ">Debug</Configuration>
+    <Platform Condition=" '$(Platform)' == '' ">AnyCPU</Platform>
+    <ProjectGuid>{452C45C7-57A5-4161-BF7D-C1CD5AD4BB84}</ProjectGuid>
+    <OutputType>Library</OutputType>
+    <AppDesignerFolder>Properties</AppDesignerFolder>
+    <RootNamespace>Katana.Server.HttpListenerWrapper</RootNamespace>
+    <AssemblyName>Katana.Server.HttpListener</AssemblyName>
+    <TargetFrameworkVersion>v4.5</TargetFrameworkVersion>
+    <FileAlignment>512</FileAlignment>
+    <SolutionDir Condition="$(SolutionDir) == '' Or $(SolutionDir) == '*Undefined*'">..\..\</SolutionDir>
+    <RestorePackages>true</RestorePackages>
+  </PropertyGroup>
+  <PropertyGroup Condition=" '$(Configuration)|$(Platform)' == 'Debug|AnyCPU' ">
+    <DebugSymbols>true</DebugSymbols>
+    <DebugType>full</DebugType>
+    <Optimize>false</Optimize>
+    <OutputPath>bin\Debug\</OutputPath>
+    <DefineConstants>DEBUG;TRACE</DefineConstants>
+    <ErrorReport>prompt</ErrorReport>
+    <WarningLevel>4</WarningLevel>
+    <RunCodeAnalysis>true</RunCodeAnalysis>
+  </PropertyGroup>
+  <PropertyGroup Condition=" '$(Configuration)|$(Platform)' == 'Release|AnyCPU' ">
+    <DebugType>pdbonly</DebugType>
+    <Optimize>true</Optimize>
+    <OutputPath>bin\Release\</OutputPath>
+    <DefineConstants>TRACE</DefineConstants>
+    <ErrorReport>prompt</ErrorReport>
+    <WarningLevel>4</WarningLevel>
+  </PropertyGroup>
+  <ItemGroup>
+    <Reference Include="Owin">
+      <HintPath>..\..\packages\Owin.0.12\lib\net40\Owin.dll</HintPath>
+    </Reference>
+    <Reference Include="System" />
+    <Reference Include="System.Core" />
+    <Reference Include="System.Xml.Linq" />
+    <Reference Include="System.Data.DataSetExtensions" />
+    <Reference Include="Microsoft.CSharp" />
+    <Reference Include="System.Data" />
+    <Reference Include="System.Xml" />
+  </ItemGroup>
+  <ItemGroup>
+    <Compile Include="Constants.cs" />
+    <Compile Include="DictionaryExtensions.cs" />
+    <Compile Include="Disposable.cs" />
+    <Compile Include="ExceptionFilterStream.cs" />
+    <Compile Include="HttpListenerStreamWrapper.cs" />
+    <Compile Include="OwinWebSocketWrapper.cs" />
+    <Compile Include="RequestLifetimeMonitor.cs" />
+    <Compile Include="NameValueToDictionaryWrapper.cs" />
+    <Compile Include="OwinHttpListener.cs" />
+    <Compile Include="OwinHttpListenerRequest.cs" />
+    <Compile Include="OwinHttpListenerResponse.cs" />
+    <Compile Include="ServerFactory.cs" />
+    <Compile Include="Properties\AssemblyInfo.cs" />
+  </ItemGroup>
+  <ItemGroup>
+    <None Include="packages.config" />
+  </ItemGroup>
+  <Import Project="$(MSBuildToolsPath)\Microsoft.CSharp.targets" />
+  <Import Project="$(SolutionDir)\.nuget\nuget.targets" />
+  <!-- To modify your build process, add your task inside one of the targets below and uncomment it. 
+       Other similar extension points exist, see Microsoft.Common.targets.
+  <Target Name="BeforeBuild">
+  </Target>
+  <Target Name="AfterBuild">
+  </Target>
+  -->
 </Project>