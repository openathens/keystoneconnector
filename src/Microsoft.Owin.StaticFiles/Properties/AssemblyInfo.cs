// -----------------------------------------------------------------------
// <copyright file="AssemblyInfo.cs" company="Katana contributors">
//   Copyright 2011-2012 Katana contributors
// </copyright>
// -----------------------------------------------------------------------

using System;
using System.Reflection;
using System.Runtime.CompilerServices;
using System.Runtime.InteropServices;

// General Information about an assembly is controlled through the following 
// set of attributes. Change these attribute values to modify the information
// associated with an assembly.
[assembly: AssemblyTitle("Microsoft.Owin.StaticFiles")]
[assembly: AssemblyDescription("")]
[assembly: AssemblyConfiguration("")]
[assembly: AssemblyCompany("")]
[assembly: AssemblyProduct("Microsoft.Owin.StaticFiles")]
[assembly: AssemblyCopyright("Copyright ©  2012")]
[assembly: AssemblyTrademark("")]
[assembly: AssemblyCulture("")]

// Setting ComVisible to false makes the types in this assembly not visible 
// to COM components.  If you need to access a type in this assembly from 
// COM, set the ComVisible attribute to true on that type.
[assembly: ComVisible(false)]

// The following GUID is for the ID of the typelib if this project is exposed to COM
[assembly: Guid("310c92f5-1719-4616-9ca8-a5788fcb86f8")]

// Version information for an assembly consists of the following four values:
//
//      Major Version
//      Minor Version 
//      Build Number
//      Revision
//
// You can specify all the values or you can default the Build and Revision Numbers 
// by using the '*' as shown below:
<<<<<<< HEAD
// [assembly: AssemblyVersion("0.19")]
[assembly: AssemblyVersion("0.19")]
[assembly: AssemblyFileVersion("0.19.20110.0")]
=======
// [assembly: AssemblyVersion("0")]
[assembly: AssemblyVersion("0")]
[assembly: AssemblyFileVersion("0.19.20115.0")]
>>>>>>> 29b44dee
[assembly: CLSCompliant(true)]<|MERGE_RESOLUTION|>--- conflicted
+++ resolved
@@ -38,13 +38,7 @@
 //
 // You can specify all the values or you can default the Build and Revision Numbers 
 // by using the '*' as shown below:
-<<<<<<< HEAD
-// [assembly: AssemblyVersion("0.19")]
-[assembly: AssemblyVersion("0.19")]
-[assembly: AssemblyFileVersion("0.19.20110.0")]
-=======
 // [assembly: AssemblyVersion("0")]
 [assembly: AssemblyVersion("0")]
 [assembly: AssemblyFileVersion("0.19.20115.0")]
->>>>>>> 29b44dee
 [assembly: CLSCompliant(true)]