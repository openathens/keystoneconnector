--- conflicted
+++ resolved
@@ -103,11 +103,7 @@
       <Name>Microsoft.Owin.Host.SystemWeb45</Name>
     </ProjectReference>
     <ProjectReference Include="..\..\src\Microsoft.Owin.StaticFiles\Microsoft.Owin.StaticFiles.csproj">
-<<<<<<< HEAD
-      <Project>{f31a42db-2f57-4dac-b2bc-106f2d6f3c82}</Project>
-=======
       <Project>{F31A42DB-2F57-4DAC-B2BC-106F2D6F3C82}</Project>
->>>>>>> f4e1896f
       <Name>Microsoft.Owin.StaticFiles</Name>
     </ProjectReference>
   </ItemGroup>
